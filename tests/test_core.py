#!/usr/bin/env python
# -*- coding: utf-8 -*-

"""Tests for `codemetrics` package."""

import datetime as dt
import io
import textwrap
import unittest
import unittest.mock as mock

import lizard as lz
import numpy as np
import pandas as pd

import codemetrics as cm
import codemetrics.scm as scm
import tests.utils as utils


class SimpleRepositoryFixture(utils.DataFrameTestCase):
    """Given a repository of a few records."""

    @staticmethod
    def get_log_df():
        csv_data = textwrap.dedent(
            """
        revision,author,date,textmods,kind,action,propmods,path,message,added,removed
        1016,elmotec,2018-02-26T10:28:00Z,true,file,M,false,stats.py,modified again,1,2
        1018,elmotec,2018-02-24T11:14:11Z,true,file,M,false,stats.py,modified,3,4
        1018,elmotec,2018-02-24T11:14:11Z,true,file,M,false,requirements.txt,modified,5,6"""
        )
        df = utils.csvlog_to_dataframe(csv_data)
        return df

    @staticmethod
    def get_files_df():
        return pd.read_csv(
            io.StringIO(
                textwrap.dedent(
                    """
        path
        stats.py
        requirements.txt
        """
                )
            )
        )

    @staticmethod
    def get_loc_df():
        return pd.read_csv(
            io.StringIO(
                textwrap.dedent(
                    """
        language,path,blank,comment,code
        Python,stats.py,28,84,100
        Unknown,requirements.txt,0,0,3
        """
                )
            ),
            dtype={"language": "string", "path": "string"},
        )

    def setUp(self):
        super().setUp()
        self.log = self.get_log_df()
        self.loc = self.get_loc_df()
        self.files = self.get_files_df()


class GetMassChangesTestCase(SimpleRepositoryFixture):
    """Test non-report features."""

    def setUp(self):
        """Sets up tests"""
        super().setUp()
        self.log = SimpleRepositoryFixture.get_log_df()
        self.expected = pd.read_csv(
            io.StringIO(
                textwrap.dedent(
                    """
            revision,path,changes,changes_per_path
            1016,1,3,3.0
            1018,2,18,9.0
            """
                )
            ),
            dtype={
                "revision": "string",
                "path": "int64",
                "changes": "float32",
                "changes_per_path": "float64",
            },
        )

    def test_get_mass_changes(self):
        """Retrieve mass changes easily."""
        actual = cm.get_mass_changes(self.log, min_path=2)
        self.assertEqual(self.expected.query("revision == '1018'"), actual)

    def test_get_no_mass_changes(self):
        """Handles case where no mass changes are found."""
        actual = cm.get_mass_changes(self.log, min_path=100)
        self.assertEqual((0, 4), actual.shape)

    def test_get_mass_changes_on_indexed_log(self):
        """The function works when the input log is indexed."""
        log = self.log.set_index(["revision", "path"])
        actual = cm.get_mass_changes(log, min_path=2)
        self.assertEqual(self.expected.query("revision == '1018'"), actual)

    def test_get_mass_changes_on_changes_per_path(self):
        """Retrieve mass changes using changes_per_path."""
        actual = cm.get_mass_changes(self.log, max_changes_per_path=5.0)
        self.assertEqual(self.expected.query("revision == '1016'"), actual)


class AgeReportTestCase(SimpleRepositoryFixture):
    """Extends the repository scaffolding with an age report."""

    def setUp(self):
        super().setUp()
        self.now = dt.datetime(2018, 2, 28, tzinfo=dt.timezone.utc)
        self.get_now_patcher = mock.patch(
            "codemetrics.internals.get_now", autospec=True, return_value=self.now
        )
        self.get_now = self.get_now_patcher.start()
        self.expected = pd.DataFrame(
            data={"path": ["requirements.txt", "stats.py"], "age": [3.531817, 1.563889]}
        )

    def tearDown(self):
        self.get_now_patcher.stop()

    def test_ages(self):
        """The age report generates data based on the SCM log data"""
        actual = cm.get_ages(self.log)
        self.assertEqual(self.expected, actual)

    def test_ages_enriched_with_kind(self):
        """Allow to use additional columns in age report."""
        actual = cm.get_ages(self.log, by=["path", "kind"])[["path", "age", "kind"]]
        self.assertEqual(
            self.expected.assign(kind="file").astype({"kind": "category"}), actual
        )

    def test_key_parameter(self):
        """Ignore files_df if nothing in it is relevant"""
        self.log["component"] = "kernel"
        actual = cm.get_ages(self.log, by=["component", "kind"])
        expected = pd.read_csv(
            io.StringIO(
                textwrap.dedent(
                    """
        component,kind,age
        kernel,file,1.563889"""
                )
            ),
            dtype={"kind": "category"},
        )
        self.assertEqual(expected, actual)

    def test_ages_when_revision_in_index(self):
        """Handle when inpput has path in index."""
        actual = cm.get_ages(self.log.set_index(["revision", "path"]))
        self.assertEqual(self.expected, actual)


class HotSpotReportTestCase(SimpleRepositoryFixture):
    """Extends the repository scaffolding with a hot spot report."""

    def setUp(self):
        super().setUp()
        self.expected = pd.read_csv(
            io.StringIO(
                textwrap.dedent(
                    """
        language,path,blank,comment,lines,changes
        Python,stats.py,28,84,100,1.0
        Unknown,requirements.txt,0,0,3,0
        """
                )
            ),
            dtype={"language": "string", "changes": "Int64"},
        )

    def test_hot_spot_report(self):
        """Generate a report to find hot spots."""
        after = dt.datetime(2018, 2, 26, tzinfo=dt.timezone.utc)
        log = self.log.loc[self.log["date"] >= after, :]
        actual = cm.get_hot_spots(log, self.loc)
        self.assertEqual(self.expected, actual)

    def test_hot_spot_with_custom_change_metric(self):
        """Generate report with a different change metric than revision.

        Force all rows to the same date and count only one change per day to
        make sure the number of changes is 1 instead of 2.

        """
        self.log["day"] = dt.datetime(2018, 2, 24, tzinfo=dt.timezone.utc)
        actual = cm.get_hot_spots(self.log, self.loc, count_one_change_per=["day"])
        self.expected.loc[1, "changes"] = 1  # from 2 changes.
        self.assertEqual(self.expected, actual)

    def test_hot_spot_with_na(self):
        """Generate a hot spot report with NA to make sure we don't try to assign 0.0"""
        after = dt.datetime(2018, 2, 26, tzinfo=dt.timezone.utc)
        log = self.log.loc[self.log["date"] >= after, :].assign(path="other")
        # not sure why the assign call turns path "string" dtype to "object".
        log = log.astype({"path": "string"})
        actual = cm.get_hot_spots(log, self.loc).query("path == 'other'")
        expected = (
            self.expected.append(
                {
                    "language": pd.NA,
                    "path": "other",
                    "blank": 0.0,
                    "comment": 0.0,
                    "lines": 0.0,
                    "changes": 1,
                },
                ignore_index=True,
            )
            .astype({"language": "string"})
            .query("path == 'other'")
        )
        self.assertEqual(expected, actual)


class CoChangeTestCase(SimpleRepositoryFixture):
    """CoChangeReport test case."""

    def setUp(self):
        super().setUp()

    def test_co_change_report(self):
        """Simple CoChangeReport usage."""
        actual = cm.get_co_changes(log=SimpleRepositoryFixture.get_log_df())
        expected = pd.read_csv(
            io.StringIO(
                textwrap.dedent(
                    """
        path,dependency,changes,cochanges,coupling
        requirements.txt,stats.py,1,1,1.0
        stats.py,requirements.txt,2,1,0.5
        """
                )
            )
        )
        self.assertEqual(expected, actual)

    def test_co_change_report_on_day(self):
        """Check handling of on with the date as a day in argument."""
        log = SimpleRepositoryFixture.get_log_df()
        # Same day to force results different from test_co_change_report.
        log["day"] = pd.to_datetime("2018-02-24")
        actual = cm.get_co_changes(log=log, on="day")
        expected = pd.read_csv(
            io.StringIO(
                textwrap.dedent(
                    """
        path,dependency,changes,cochanges,coupling
        requirements.txt,stats.py,1,1,1.0
        stats.py,requirements.txt,1,1,1.0
        """
                )
            )
        )
        self.assertEqual(expected, actual)


code_maat_dataset = pd.read_csv(
    io.StringIO(
        textwrap.dedent(
            r"""
path,component
.\.travis.yml,
.\project.clj,
.\src\code_maat\analysis\authors.clj,analysis.src
.\src\code_maat\analysis\churn.clj,analysis.src
.\src\code_maat\analysis\code_age.clj,analysis.src
.\src\code_maat\analysis\commit_messages.clj,analysis.src
.\src\code_maat\analysis\communication.clj,analysis.src
.\src\code_maat\analysis\coupling_algos.clj,analysis.src
.\src\code_maat\analysis\effort.clj,analysis.src
.\src\code_maat\analysis\entities.clj,analysis.src
.\src\code_maat\analysis\logical_coupling.clj,analysis.src
.\src\code_maat\analysis\math.clj,analysis.src
.\src\code_maat\analysis\sum_of_coupling.clj,analysis.src
.\src\code_maat\analysis\summary.clj,analysis.src
.\src\code_maat\analysis\workarounds.clj,analysis.src
.\src\code_maat\app\app.clj,app.src
.\src\code_maat\app\grouper.clj,app.src
.\src\code_maat\app\team_mapper.clj,app.src
.\src\code_maat\app\time_based_grouper.clj,app.src
.\src\code_maat\cmd_line.clj,analysis.src
.\src\code_maat\dataset\dataset.clj,dataset
.\src\code_maat\output\csv.clj,output
.\src\code_maat\output\filters.clj,output
.\src\code_maat\parsers\git.clj,parsers.src
.\src\code_maat\parsers\git2.clj,parsers.src
.\src\code_maat\parsers\hiccup_based_parser.clj,parsers.src
.\src\code_maat\parsers\limitters.clj,parsers.src
.\src\code_maat\parsers\mercurial.clj,parsers.src
.\src\code_maat\parsers\perforce.clj,parsers.src
.\src\code_maat\parsers\svn.clj,parsers.src
.\src\code_maat\parsers\tfs.clj,parsers.src
.\src\code_maat\parsers\time_parser.clj,parsers.src
.\src\code_maat\parsers\xml.clj,parsers.src
.\test\code_maat\analysis\authors_test.clj,analysis.test
.\test\code_maat\analysis\churn_test.clj,analysis.test
.\test\code_maat\analysis\code_age_test.clj,analysis.test
.\test\code_maat\analysis\commit_messages_test.clj,analysis.test
.\test\code_maat\analysis\communication_test.clj,analysis.test
.\test\code_maat\analysis\coupling_algos_test.clj,analysis.test
.\test\code_maat\analysis\effort_test.clj,analysis.test
.\test\code_maat\analysis\entities_test.clj,analysis.test
.\test\code_maat\analysis\logical_coupling_test.clj,analysis.test
.\test\code_maat\analysis\math_test.clj,analysis.test
.\test\code_maat\analysis\sum_of_coupling_test.clj,analysis.test
.\test\code_maat\analysis\test_data.clj,analysis.test
.\test\code_maat\app\cmd_line_test.clj,app.test
.\test\code_maat\app\grouper_test.clj,app.test
.\test\code_maat\app\team_mapper_test.clj,app.test
.\test\code_maat\app\time_based_grouper_test.clj,app.test
.\test\code_maat\dataset\dataset_test.clj,dataset
.\test\code_maat\end_to_end\churn_scenario_test.clj,end_to_end.test
.\test\code_maat\end_to_end\empty.xml,end_to_end.test
.\test\code_maat\end_to_end\git_live_data_test.clj,end_to_end.test
.\test\code_maat\end_to_end\mercurial_live_data_test.clj,end_to_end.test
.\test\code_maat\end_to_end\perforce_live_data_test.clj,end_to_end.test
.\test\code_maat\end_to_end\scenario_tests.clj,end_to_end.test
.\test\code_maat\end_to_end\simple.xml,end_to_end.test
.\test\code_maat\end_to_end\svn_live_data_test.clj,end_to_end.test
.\test\code_maat\end_to_end\team_level_analyses_test.clj,end_to_end.test
.\test\code_maat\end_to_end\tfs_live_data_test.clj,end_to_end.test
.\test\code_maat\parsers\git_test.clj,parsers.test
.\test\code_maat\parsers\mercurial_test.clj,parsers.test
.\test\code_maat\parsers\perforce_test.clj,parsers.test
.\test\code_maat\parsers\svn_test.clj,parsers.test
.\test\code_maat\parsers\tfs_test.clj,parsers.test
.\test\code_maat\parsers\time_parser_test.clj,parsers.test
.\test\code_maat\tools\test_tools.clj,
"""
        )
    )
).fillna("")


class ComponentTestCase(SimpleRepositoryFixture):
    """Test guess_components function."""

    def setUp(self):
        """Given a list of paths."""
        super().setUp()
        self.paths = code_maat_dataset["path"]
        # keeps random generated sequences consistent over runs.
        np.random.seed(0)

    def test_can_guess_components(self):
        """Cluster paths in components."""
        actual = cm.guess_components(
            self.paths, stop_words={"code_maat"}, n_clusters=10
        )
        actual = actual.sort_values(by="path").reset_index(drop=True)
        expected = code_maat_dataset
        self.assertEqual(expected, actual)

    def test_guess_components_for_specific_n_clusters(self):
        """Cluster paths to a specific number of components"""
        n_clusters = 3
        comps = cm.guess_components(
            self.paths, stop_words={"code_maat"}, n_clusters=n_clusters
        )
        actual = comps[["component"]].drop_duplicates().reset_index(drop=True)
        expected = pd.DataFrame(data={"component": ["parsers", "src.analysis", "test"]})
        self.assertEqual(expected, actual)


class GetComplexityTestCase(utils.DataFrameTestCase):
    """Test complexity analysis."""

    file_content_1 = textwrap.dedent(
        """\
    def test():
        if not True:
            print('we should never get there!')
        print('all OK!')
    """
    )

    file_content_2 = textwrap.dedent(
        """\
    def test():
        print('all OK!')

    def other():
        print('all good')
    """
    )

    def setUp(self):
        super().setUp()
        self.log = pd.read_csv(
            io.StringIO(
                textwrap.dedent(
                    """\
        revision,author,date,textmods,kind,action,propmods,path,message
        r1,elmotec,2018-02-26T10:28:00Z,true,file,M,false,f.py,again
        r2,elmotec,2018-02-24T11:14:11Z,true,file,M,false,f.py,modified"""
                )
            )
        )
        self.run_expected_calls = [
            mock.call("svn cat -r r1 f.py".split()),
            mock.call("svn cat -r r2 f.py".split()),
        ]

    def get_complexity(self, download_func):
        """Factor retrieval of complexity"""
        with mock.patch(
            "codemetrics.internals.run",
            autospec=True,
            side_effect=[self.file_content_1, self.file_content_2],
        ) as run:
            df = self.log.groupby(["revision", "path"]).apply(
                cm.get_complexity, download_func=download_func
            )
            self.assertEqual(run.call_args_list, self.run_expected_calls)
        return df

    @mock.patch(
        "lizard.auto_read", autospec=True, return_value=file_content_1, create=True
    )
    def test_lizard_analyze(self, _):
        actuals = list(lz.analyze_files([__file__], exts=lz.get_extensions([])))
        self.assertEqual(len(actuals), 1)
        actual = actuals[0]
        self.assertEqual(4, actual.nloc)
        self.assertEqual(2.0, actual.average_cyclomatic_complexity)

    def test_handles_no_function(self):
        """Handles files with no function well."""
        file_name, rev = "f.py", 1

        def scm_download_file(_):
<<<<<<< HEAD
            return cm.scm.DownloadResult(rev, file_name, '')

        actual = self.get_complexity(scm_download_file).\
            reset_index().\
            pipe(pd.Series.astype, 'str')
        columns = 'revision path function'.split() + \
                  cm.core._lizard_fields + \
                  'file_tokens file_nloc'.split()
        expected = pd.DataFrame(data={k: [] for k in columns}, dtype='object')
        self.assertEqual(expected, actual)

    @mock.patch('codemetrics.internals.run', autospec=True,
                side_effect=[file_content_1, file_content_2])
    def test_analysis_with_groupby_svn_download(self, run_):
        """Check interface with svn."""
        actual = self.get_complexity(cm.svn.download)
        expected_calls = [mock.call('svn cat -r r1 f.py'),
                          mock.call('svn cat -r r2 f.py')]
        self.assertEqual(expected_calls, run_.call_args_list)
        expected = pd.read_csv(io.StringIO(textwrap.dedent("""\
        revision,path,function,cyclomatic_complexity,nloc,token_count,name,long_name,start_line,end_line,top_nesting_level,length,fan_in,fan_out,general_fan_out,file_tokens,file_nloc
        r1,f.py,0,2,4,16,test,test( ),1,4,0,4,0,0,0,17,4
        r2,f.py,0,1,2,8,test,test( ),1,2,0,2,0,0,0,18,4
        r2,f.py,1,1,2,8,other,other( ),4,5,0,2,0,0,0,18,4
        """))).set_index(['revision', 'path', 'function'])
        actual = actual[expected.columns]  # ignore new columns added (e.g. full_parameters)
=======
            return cm.scm.DownloadResult(rev, file_name, "")

        actual = (
            cm.get_complexity(self.log, scm_download_file)
            .reset_index()
            .pipe(pd.Series.astype, "string")
        )
        columns = (
            "function".split()
            + cm.core._lizard_fields
            + "file_tokens file_nloc".split()
        )
        expected = pd.DataFrame(data={k: [] for k in columns}, dtype="string")
>>>>>>> b07ee1fe
        self.assertEqual(expected, actual)

    @mock.patch("codemetrics.internals.run", autospec=True, return_value=None)
    def test_analysis_empty_input_return_empty_output(self, _):
        """Empty input returns and empty dataframe."""
        self.log = self.log.iloc[:0]
        actual = cm.get_complexity(self.log, download_func=cm.svn.download)
        self.assertTrue(actual.empty)

    def test_use_default_download(self):
        """When the default_download_func is defined, use it."""
        download_func = mock.Mock(
            spec=cm.git.download, return_value=scm.DownloadResult(1, "/", "")
        )
        scm.default_download_func = download_func
        _ = cm.get_complexity(self.log)
        download_func.assert_called_with(self.log)

    def test_analysis_with_groupby_svn_download(self):
        """Check interface with svn."""
        expected = pd.read_csv(
            io.StringIO(
                textwrap.dedent(
                    """\
        revision,path,function,cyclomatic_complexity,nloc,token_count,name,long_name,start_line,end_line,top_nesting_level,length,fan_in,fan_out,general_fan_out,file_tokens,file_nloc
        r1,f.py,0,2,4,16,test,test( ),1,4,0,4,0,0,0,17,4
        r2,f.py,0,1,2,8,test,test( ),1,2,0,2,0,0,0,18,4
        r2,f.py,1,1,2,8,other,other( ),4,5,0,2,0,0,0,18,4
        """
                )
            ),
            dtype={"name": "string", "long_name": "string"},
        ).set_index(["revision", "path", "function"])
        # Limit to the expected columns for resilience to new columns.
        actual = self.get_complexity(cm.svn.download)[expected.columns]
        self.assertEqual(expected.T, actual.T)

    def test_complexity_name_dtype(self):
        """Check the dtypes of the get_complexity return value does not contain object dtype."""
        actual = self.get_complexity(cm.svn.download)
        self.assertEqual("string", actual["name"].dtype.name)

    def test_complexity_long_name_dtype(self):
        """Check the dtypes of the get_complexity return value does not contain object dtype."""
        actual = self.get_complexity(cm.svn.download)
        self.assertEqual("string", actual["long_name"].dtype.name)

    def test_complexity_nloc_dtype(self):
        """Check the dtypes of the get_complexity return value does not contain object dtype."""
        actual = self.get_complexity(cm.svn.download)
        self.assertEqual("Int32", actual["nloc"].dtype.name)

    def test_complexity_token_count_dtype(self):
        """Check the dtypes of the get_complexity return value does not contain object dtype."""
        actual = self.get_complexity(cm.svn.download)
        self.assertEqual("Int32", actual["token_count"].dtype.name)

    def test_complexity_start_line_dtype(self):
        """Check the dtypes of the get_complexity return value does not contain object dtype."""
        actual = self.get_complexity(cm.svn.download)
        self.assertEqual("Int32", actual["start_line"].dtype.name)

    def test_complexity_end_line_dtype(self):
        """Check the dtypes of the get_complexity return value does not contain object dtype."""
        actual = self.get_complexity(cm.svn.download)
        self.assertEqual("Int32", actual["end_line"].dtype.name)

<<<<<<< HEAD
if __name__ == '__main__':
    unittest.main()
=======
    def test_complexity_top_nesting_level_dtype(self):
        """Check the dtypes of the get_complexity return value does not contain object dtype."""
        actual = self.get_complexity(cm.svn.download)
        self.assertEqual("Int32", actual["top_nesting_level"].dtype.name)

    def test_complexity_length_dtype(self):
        """Check the dtypes of the get_complexity return value does not contain object dtype."""
        actual = self.get_complexity(cm.svn.download)
        self.assertEqual("Int32", actual["length"].dtype.name)

    def test_complexity_fan_in_dtype(self):
        """Check the dtypes of the get_complexity return value does not contain object dtype."""
        actual = self.get_complexity(cm.svn.download)
        self.assertEqual("Int32", actual["fan_in"].dtype.name)

    def test_complexity_fan_out_dtype(self):
        """Check the dtypes of the get_complexity return value does not contain object dtype."""
        actual = self.get_complexity(cm.svn.download)
        self.assertEqual("Int32", actual["fan_out"].dtype.name)

    def test_complexity_general_fan_out_dtype(self):
        """Check the dtypes of the get_complexity return value does not contain object dtype."""
        actual = self.get_complexity(cm.svn.download)
        self.assertEqual("Int32", actual["general_fan_out"].dtype.name)


if __name__ == "__main__":
    unittest.main()
>>>>>>> b07ee1fe
<|MERGE_RESOLUTION|>--- conflicted
+++ resolved
@@ -446,34 +446,6 @@
         file_name, rev = "f.py", 1
 
         def scm_download_file(_):
-<<<<<<< HEAD
-            return cm.scm.DownloadResult(rev, file_name, '')
-
-        actual = self.get_complexity(scm_download_file).\
-            reset_index().\
-            pipe(pd.Series.astype, 'str')
-        columns = 'revision path function'.split() + \
-                  cm.core._lizard_fields + \
-                  'file_tokens file_nloc'.split()
-        expected = pd.DataFrame(data={k: [] for k in columns}, dtype='object')
-        self.assertEqual(expected, actual)
-
-    @mock.patch('codemetrics.internals.run', autospec=True,
-                side_effect=[file_content_1, file_content_2])
-    def test_analysis_with_groupby_svn_download(self, run_):
-        """Check interface with svn."""
-        actual = self.get_complexity(cm.svn.download)
-        expected_calls = [mock.call('svn cat -r r1 f.py'),
-                          mock.call('svn cat -r r2 f.py')]
-        self.assertEqual(expected_calls, run_.call_args_list)
-        expected = pd.read_csv(io.StringIO(textwrap.dedent("""\
-        revision,path,function,cyclomatic_complexity,nloc,token_count,name,long_name,start_line,end_line,top_nesting_level,length,fan_in,fan_out,general_fan_out,file_tokens,file_nloc
-        r1,f.py,0,2,4,16,test,test( ),1,4,0,4,0,0,0,17,4
-        r2,f.py,0,1,2,8,test,test( ),1,2,0,2,0,0,0,18,4
-        r2,f.py,1,1,2,8,other,other( ),4,5,0,2,0,0,0,18,4
-        """))).set_index(['revision', 'path', 'function'])
-        actual = actual[expected.columns]  # ignore new columns added (e.g. full_parameters)
-=======
             return cm.scm.DownloadResult(rev, file_name, "")
 
         actual = (
@@ -487,7 +459,6 @@
             + "file_tokens file_nloc".split()
         )
         expected = pd.DataFrame(data={k: [] for k in columns}, dtype="string")
->>>>>>> b07ee1fe
         self.assertEqual(expected, actual)
 
     @mock.patch("codemetrics.internals.run", autospec=True, return_value=None)
@@ -555,10 +526,6 @@
         actual = self.get_complexity(cm.svn.download)
         self.assertEqual("Int32", actual["end_line"].dtype.name)
 
-<<<<<<< HEAD
-if __name__ == '__main__':
-    unittest.main()
-=======
     def test_complexity_top_nesting_level_dtype(self):
         """Check the dtypes of the get_complexity return value does not contain object dtype."""
         actual = self.get_complexity(cm.svn.download)
@@ -586,5 +553,4 @@
 
 
 if __name__ == "__main__":
-    unittest.main()
->>>>>>> b07ee1fe
+    unittest.main()