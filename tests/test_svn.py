#!/usr/bin/env python
# -*- coding: utf-8 -*-

"""Tests for `codemetrics.svn`"""

import datetime as dt
import io
import textwrap
import unittest
from unittest import mock
import subprocess

import pandas as pd

import codemetrics as cm
import tests.utils as utils
import tests.test_scm as test_scm


def get_log(dates=None):
    if dates is None:
        dates = [dt.datetime(2018, 2, 24, 11, 14, 11,
                             tzinfo=dt.timezone.utc)]
    retval = textwrap.dedent('''
    <?xml version="1.0" encoding="UTF-8"?>
    <log>''')
    for date in dates:
        retval += textwrap.dedent(f'''
        <logentry revision="1018">
        <author>elmotec</author>
        <date>{date.strftime('%Y-%m-%dT%H:%M:%S.%fZ')}</date>
        <paths>
        <path text-mods="true" kind="file" action="M"
           prop-mods="false">/project/trunk/stats.py</path>
        <path text-mods="true" kind="file" action="M"
           prop-mods="false">/project/trunk/requirements.txt</path>
        </paths>
        <msg>Very descriptive</msg>
        </logentry>''')
    retval += textwrap.dedent('''
    </log>
    ''')
    return retval


class SubversionLogCollectorInitializationTestCase(unittest.TestCase):
    """Test initialization of _SvnLogCollector.

    The collection of the url is very important because the log from svn
    comes as absolute path.

    """

    svn_log_info_output = textwrap.dedent(r'''
    Path: .
    Working Copy Root Path: C:\Users\elmotec\Documents\Python\project
    URL: https://subversion/svn/python/project/trunk
    Relative URL: ^/project/trunk
    Repository Root: https://subversion/svn/python
    Repository UUID: blah-blah-blah
    Revision: 12345
    Node Kind: directory
    Schedule: normal
    ''')

    @mock.patch('codemetrics.internals.run', autospec=True,
                return_value=svn_log_info_output)
    def test_relative_url_collection(self, run_):
        """Collection of the relative url."""
        svn = cm.svn._SvnLogCollector()
        actual = svn.relative_url
        run_.assert_called_with('svn info .')
        self.assertEqual('/project/trunk', actual)


class SubversionGetLogTestCase(unittest.TestCase):
    """Given a BaseReport instance."""

    def setUp(self):
        utils.add_data_frame_equality_func(self)
        self.after = dt.datetime(2018, 2, 24, tzinfo=dt.timezone.utc)
        self.get_check_patcher = mock.patch(
            'codemetrics.internals.check_run_in_root',
            autospec=True)
        self.check_run_in_root = self.get_check_patcher.start()
        self.svn = cm.svn._SvnLogCollector(relative_url='/project/trunk')

    def tearDown(self):
        mock.patch.stopall()

    @mock.patch('pathlib.Path.glob', autospec=True,
                side_effect=[['first.py', 'second.py']])
    def test_get_files(self, glob):
        """get_files return the list of files."""
        actual = cm.internals.get_files(pattern='*.py')
        glob.assert_called_with(mock.ANY, '*.py')
        actual = actual.sort_values(by='path').reset_index(drop=True)
        expected = pd.read_csv(io.StringIO(textwrap.dedent('''
        path
        first.py
        second.py
        ''')))
        self.assertEqual(actual, expected)

    @mock.patch('codemetrics.internals.run',
                side_effect=[get_log()], autospec=True)
    def test_get_log(self, run_):
        """Simple svn run_ returns pandas.DataFrame."""
        actual = self.svn.get_log(after=self.after)
        run_.assert_called_with('svn log --xml -v -r {2018-02-24}:HEAD .')
        expected = utils.csvlog_to_dataframe(textwrap.dedent('''
        revision,author,date,path,message,kind,action,textmods,propmods
        1018,elmotec,2018-02-24T11:14:11.000000Z,stats.py,Very descriptive,file,M,true,false
        1018,elmotec,2018-02-24T11:14:11.000000Z,requirements.txt,Very descriptive,file,M,true,false'''))
        self.assertEqual(expected, actual)

    @mock.patch('codemetrics.internals.get_now', autospec=True,
                return_value=dt.datetime(2018, 2, 28, tzinfo=dt.timezone.utc))
    @mock.patch('tqdm.tqdm', autospec=True)
    @mock.patch('codemetrics.internals.run', side_effect=[
        get_log(dates=[dt.date(2018, 2, 25),
                       dt.date(2018, 2, 27),
                       dt.date(2018, 2, 28)])], autospec=True)
    def test_get_log_with_progress(self, _, new_tqdm, run_):
        """Simple svn call returns pandas.DataFrame."""
        pb = new_tqdm()
        _ = self.svn.get_log(after=self.after, progress_bar=pb)
        self.assertEqual(pb.total, 4)
        calls = [mock.call(1), mock.call(2)]
        run_.assert_called()
        pb.update.assert_has_calls(calls)
        pb.close.assert_called_once()

    @mock.patch('codemetrics.internals.run', side_effect=[textwrap.dedent('''
    <?xml version="1.0" encoding="UTF-8"?>
    <log>
    <logentry revision="1018">
    <author>elmotec</author>
    <date>2018-02-24T11:14:11.000000Z</date>
    <paths><path text-mods="true" kind="file" action="M"
        prop-mods="false">stats.py</path></paths>
    <msg/>
    </logentry>
    </log>''')], autospec=True)
    def test_get_log_no_msg(self, _):
        """Simple svn call returns pandas.DataFrame."""
        df = self.svn.get_log(after=self.after)
        expected = utils.csvlog_to_dataframe(textwrap.dedent('''
        revision,author,date,path,message,kind,action,textmods,propmods
        1018,elmotec,2018-02-24T11:14:11.000000Z,stats.py,,file,M,true,false'''))
        self.assertEqual(expected, df)

    @mock.patch('codemetrics.internals.run', side_effect=[textwrap.dedent('''
    <?xml version="1.0" encoding="UTF-8"?>
    <log>
    <logentry revision="1018">
    <date>2018-02-24T11:14:11.000000Z</date>
    <paths><path text-mods="true" kind="file" action="M"
        prop-mods="false">stats.py</path></paths>
    <msg>i am invisible!</msg>
    </logentry>
    </log>
    ''')], autospec=True)
    def test_get_log_no_author(self, call):
        """Simple svn call returns pandas.DataFrame."""
        expected = utils.csvlog_to_dataframe(textwrap.dedent('''
        revision,author,date,path,message,kind,action,textmods,propmods
        1018,,2018-02-24T11:14:11.000000Z,stats.py,i am invisible!,file,M,true,false'''))
        actual = self.svn.get_log(after=self.after)
        call.assert_called_with('svn log --xml -v -r {2018-02-24}:HEAD .')
        self.assertEqual(expected, actual)

    @mock.patch('codemetrics.internals.run', autospec=True)
    def test_program_name(self, run):
        """Test program_name taken into account."""
        self.svn.svn_client = 'svn-1.7'
        self.svn.get_log(after=self.after)
        run.assert_called_with('svn-1.7 log --xml -v -r {2018-02-24}:HEAD .')

    def test_assert_when_no_tzinfo(self):
        """Test we get a proper message when the start date is not tz-aware."""
        after_no_tzinfo = self.after.replace(tzinfo=None)
        with self.assertRaises(ValueError) as context:
            self.svn.get_log(after=after_no_tzinfo)
        self.assertIn('tzinfo-aware', str(context.exception))

    @mock.patch('codemetrics.internals.run', side_effect=[textwrap.dedent('''
    <?xml version="1.0" encoding="UTF-8"?>
    <log>
    <logentry revision="1018">
    <date>2018-02-24T11:14:11.000000Z</date>
    <paths>
    <path text-mods="false" kind="file" action="D" 
        prop-mods="false">stats.py</path>
    <path text-mods="false" kind="file" copyfrom-path="stats.py"
        copyfrom-rev="930" action="A" prop-mods="false">new_stats.py</path>
    </paths>
    <msg>renamed</msg>
    </logentry>
    </log>
    ''')], autospec=True)
    def test_get_log_renamed_file(self, call):
        """Simple svn call returns pandas.DataFrame."""
        expected = utils.csvlog_to_dataframe(textwrap.dedent('''
        revision,author,date,path,message,kind,action,textmods,propmods,copyfromrev,copyfrompath
        1018,,2018-02-24T11:14:11.000000Z,stats.py,renamed,file,D,false,false,,
        1018,,2018-02-24T11:14:11.000000Z,new_stats.py,renamed,file,A,false,false,930,stats.py
        '''))
        df = self.svn.get_log(after=self.after)
        call.assert_called_with('svn log --xml -v -r {2018-02-24}:HEAD .')
        self.assertEqual(expected, df)


class SubversionDownloadTestCase(unittest.TestCase,
                                 test_scm.ScmDownloadTestCase):
    """Test getting historical files with subversion."""

    content1 = textwrap.dedent('''
    def main():
        print('ahah!')
    ''')
    content2 = textwrap.dedent('''
    def main():
        print('ahah!')
    
    if __name__ == '__main__':
        main()
    ''')

    def setUp(self):
        super().setUp()
        self.download = cm.svn.download
        self.svn = cm.svn.SvnDownloader('cat -r')
        self.sublog = pd.DataFrame(data={
            'revision': ['1', '2'],
            'path': ['file.py'] * 2})

    @mock.patch('codemetrics.internals.run', autospec=True,
                return_value=content1)
    def test_svn_arguments(self, _run):
        cm.svn.download(self.sublog.iloc[0])
        _run.assert_called_with(f'{self.svn.command} 1 file.py')

    @mock.patch('codemetrics.internals.run', autospec=True,
                return_value=content1)
    def test_single_revision_download(self, _run):
        actual = cm.svn.download(self.sublog.iloc[0])
        expected = cm.scm.DownloadResult('1', 'file.py', self.content1)
        self.assertEqual(expected, actual)

    @mock.patch('codemetrics.internals.run', autospec=True,
                side_effect=[content1, content2])
    def test_multiple_revision_download(self, _run):
        actual = self.sublog.apply(cm.svn.download, axis=1).tolist()
        expected = [
            cm.scm.DownloadResult('1', 'file.py', self.content1),
            cm.scm.DownloadResult('2', 'file.py', self.content2),
        ]
        self.assertEqual(expected, actual)


class SubversionGetDiffStatsTestCase(utils.DataFrameTestCase):
    """Given a subversion repository and file chunks."""

    diffs = textwrap.dedent(r'''
    Index: estimate/__init__.py
    ===================================================================
    diff --git a/estimate/estimate/__init__.py b/estimate/estimate/__init__.py
    --- a/estimate/estimate/__init__.py     (revision 1013)
    +++ b/estimate/estimate/__init__.py     (revision 1014)
    @@ -8,7 +8,7 @@
     import logging
     import warnings
    
    -__version__ = "0.44.2"
    +__version__ = "0.44.3"
     package_name = 'estimate'
    Index: estimate/mktdata.py
    ===================================================================
    diff --git a/estimate/estimate/mktdata.py b/estimate/estimate/mktdata.py
    --- a/estimate/estimate/mktdata.py      (revision 1013)
    +++ b/estimate/estimate/mktdata.py      (revision 1014)
    @@ -1042,7 +1042,7 @@
    
         def get_prices(self, securities=None, begin_date=None, end_date=None,
                        num_periods=None, ascending=True,
    -                   source=None, keep_source=False) -> pd.DataFrame:
    +                   source=None) -> pd.DataFrame:
             """"Retrieve prices as a pandas.DataFrame.
    
             Prices are normalized for txns and dividends so that the most recent
    @@ -1086,7 +1086,10 @@
                 return df
    
             def adjust_prices(df, _pdb=None):
    -            df.sort_values('as_of_date', ascending=False, inplace=True)
    +            df.sort_values(['as_of_date', 'source'], ascending=False,
    +                           inplace=True)
    +            df.drop_duplicates(['as_of_date'], keep='last',
    +                               inplace=True)
                 df['sfactor'] = (df['old_q'] / df['new_q']).shift(1)
                 df['sfactor'].iloc[0] = 1.0
                 df['sfactor'].fillna(method='ffill', axis=0, inplace=True)
    @@ -1190,23 +1193,14 @@
                                         Distribution.amount.label('amount'),
                                         HistoricalPrice.source.label('source'))
             df = pd.read_sql(query.selectable, self.context.session.bind)
    +        # convert source to categorical column.
    +        df['source'] = df['source'].astype('category', categories=sources,
    +                                           ordered=True)
             df = df.groupby(by=['symbol']).apply(adjust_prices)
             if len(df):
                 # First 2 column labels of the query.
                 index = [c._label for c in
                          itertools.islice(query.selectable.inner_columns, 0, 2)]
    -            if not keep_source:
    -                dfs = []
    -                # reversed so lower priority source at index 0
    -                for src in reversed(sources):
    -                    dfs.append(df[df['source'] == src].
    -                               drop(['source'], axis=1))
    -                if dfs:
    -                    df = dfs[0].set_index(index)
    -                    # each higher priority overwrites df in place.
    -                    for altdf in dfs[1:]:
    -                        df.update(altdf.set_index(index))
    -                    df.reset_index(inplace=True)
                 df = df.set_index(index)
             if ascending is not None:
                 df.sort_index(axis=0, ascending=ascending, inplace=True)
    Index: setup.py
    ===================================================================
    diff --git a/estimate/setup.py b/estimate/setup.py
    --- a/estimate/setup.py (revision 1013)
    +++ b/estimate/setup.py (revision 1014)
    @@ -22,7 +22,7 @@
     setup(
         name="estimate",
    -    version="0.44.2",
    +    version="0.44.3",
         author="elmotec",
         description=("Management tools."),
    ''')

    log = pd.read_csv(io.StringIO(textwrap.dedent('''\
    index,revision,path
    0,1014,estimate/__init__.py
    1,1014,estimate/mktdata.py
    3,1014,setup.py
    ''')), index_col='index', dtype='str')
    expected = pd.read_csv(io.StringIO(textwrap.dedent('''\
    revision,path,chunk,first,last,added,removed
    1014,estimate/__init__.py,0,8,15,1,2
    1014,estimate/mktdata.py,0,1042,1049,1,1
    1014,estimate/mktdata.py,1,1086,1096,4,1
    1014,estimate/mktdata.py,2,1193,1207,3,13
    1014,setup.py,0,22,29,1,1
    ''')), dtype={'revision': 'str', 'path': 'str'})

    @mock.patch('codemetrics.internals.run', autospec=True,
                return_value=diffs)
    def test_called_command_line(self, run_):
        """Can retrieve chunk statistics from Subversion"""
        cm.svn.get_diff_stats(self.log)
        run_.assert_called_once_with('svn diff --git -c 1014')

    @mock.patch('codemetrics.internals.run', autospec=True,
                return_value=diffs)
    def test_direct_call(self, _):
        """Direct call to cm.svn.get_diff_stats"""
        actual = cm.svn.get_diff_stats(self.log)
        expected = self.expected.drop(columns=['revision']). \
            set_index(['path', 'chunk'])
        self.assertEqual(expected, actual)

    @mock.patch('codemetrics.internals.run', autospec=True,
                return_value=diffs)
    def test_direct_call_with_indexed_data(self, _):
        """Direct call to cm.svn.get_diff_stats"""
        actual = cm.svn.get_diff_stats(self.log.set_index(['revision', 'path']))
        expected = self.expected.drop(columns=['revision']). \
            set_index(['path', 'chunk'])
        self.assertEqual(expected, actual)

    @mock.patch('codemetrics.internals.run', autospec=True,
                side_effect=[diffs, diffs])
    def test_get_chunk_stats_with_groupby_apply(self, _):
        """Can retrieve chunk statistics from Subversion"""
        actual = self.log.groupby(['revision']). \
            apply(cm.svn.get_diff_stats)
        expected = self.expected.reset_index(drop=True). \
            set_index(['revision', 'path', 'chunk'])
        self.assertEqual(expected, actual)

    @mock.patch('codemetrics.internals.run', autospec=True,
                side_effect=[diffs, diffs])
    def test_get_stats_with_groupby_apply(self, _):
        """Can retrieve chunk statistics from Subversion"""
        actual = self.log.groupby(['revision']). \
            apply(cm.svn.get_diff_stats, chunks=False)
        expected = self.expected[['revision', 'path', 'added', 'removed']]. \
            groupby(['revision', 'path']). \
            sum()
        self.assertEqual(expected, actual)

    @mock.patch('codemetrics.internals.run', autospec=True)
    def test_error_generates_warning(self, run_):
        """Can retrieve chunk statistics from Subversion"""
        exception = subprocess.CalledProcessError(1, cmd='svn',
                                                  stderr='some error')
        run_.side_effect = [exception] * 2
        with self.assertLogs(level='WARN') as context:
            cm.svn.get_diff_stats(self.log)
        expected = "WARNING:codemetrics:cannot retrieve diff for 1014: " \
                   "Command 'svn' returned non-zero exit status 1.: some error"
        self.assertEqual([expected], context.output)

    @mock.patch('codemetrics.internals.run', autospec=True)
    def test_empty_diff(self, run):
        """Direct call when svn returns an empty data frame"""
        run.return_value = textwrap.dedent('''
        Index: connect_jupyter_on_desktop1.sh
        ===================================================================
        diff --git a/estimate/connect_jupyter_on_desktop1.sh b/estimate/connect_jupyter_on_desktop1.sh
        new file mode 100644
        --- a/estimate/connect_jupyter_on_desktop1.sh   (nonexistent)
        +++ b/estimate/connect_jupyter_on_desktop1.sh   (revision 899)
        ''')
        actual = cm.svn.get_diff_stats(self.log)
        expected = pd.read_csv(io.StringIO(textwrap.dedent('''
        path,chunk,first,last,added,removed
        ''')), index_col=['path', 'chunk'])
        self.assertEqual(expected, actual)

    @mock.patch('codemetrics.internals.run', autospec=True)
    def test_single_diff_line(self, run):
        """Direct call to cm.svn.get_diff_stats when svn returns single line"""
        run.return_value = textwrap.dedent('''
        diff --git a/estimate/connect_jupyter_on_desktop1.sh b/estimate/connect_jupyter_on_desktop1.sh
        new file mode 100644
        --- a/estimate/connect_jupyter_on_desktop1.sh   (nonexistent)
        +++ b/estimate/connect_jupyter_on_desktop1.sh   (revision 899)
        @@ -0,0 +1 @@
        +ssh -NL 8888:localhost:8888 jlecomte@desktop1
        ''')
        actual = cm.svn.get_diff_stats(self.log)
        expected = pd.read_csv(io.StringIO(textwrap.dedent('''
        path,chunk,first,last,added,removed
        connect_jupyter_on_desktop1.sh,0,1,1,1,0
        ''')), index_col=['path', 'chunk'])
        self.assertEqual(expected, actual)

    @mock.patch('codemetrics.internals.run', autospec=True)
    def test_handle_files_with_spaces_in_name(self, run):
        """Files that have spaces in the name are handled correctly."""
        run.return_value = textwrap.dedent('''
        diff --git a/dir/contrib/file.py b/dir/contrib/file.py
        new file mode 100644
        --- a/estimate/contrib/file with spaces.py        (nonexistent)
        +++ b/estimate/contrib/file with spaces.py        (revision 756)
        @@ -0,0 +1,1 @@
        +#!/usr/bin/env python
        ''')
        actual = cm.svn.get_diff_stats(self.log)
        expected = pd.read_csv(io.StringIO(textwrap.dedent('''
        path,chunk,first,last,added,removed
        contrib/file with spaces.py,0,1,2,1,0
        ''')), index_col=['path', 'chunk'])
        self.assertEqual(expected, actual)

<<<<<<< HEAD
=======
    @mock.patch('codemetrics.internals.run', autospec=True)
    def test_deleted_files(self, run):
        """Files that were deleted."""
        run.return_value = textwrap.dedent('''
        diff --git a/estimate/alembic-prod.ini b/estimate/alembic-prod.ini
        deleted file mode 100644
        --- a/estimate/alembic-prod.ini (revision 1035)
        +++ b/estimate/alembic-prod.ini (nonexistent)
        @@ -1,50 +0,0 @@
        -# A generic, single database configuration.
        -
        ''')
        actual = cm.svn.get_diff_stats(self.log)
        expected = pd.read_csv(io.StringIO(textwrap.dedent('''
        path,chunk,first,last,added,removed
        alembic-prod.ini,0,0,0,0,2
        ''')), index_col=['path', 'chunk'])
        self.assertEqual(expected, actual)

>>>>>>> 64580356

if __name__ == '__main__':
    unittest.main()<|MERGE_RESOLUTION|>--- conflicted
+++ resolved
@@ -468,8 +468,6 @@
         ''')), index_col=['path', 'chunk'])
         self.assertEqual(expected, actual)
 
-<<<<<<< HEAD
-=======
     @mock.patch('codemetrics.internals.run', autospec=True)
     def test_deleted_files(self, run):
         """Files that were deleted."""
@@ -489,7 +487,6 @@
         ''')), index_col=['path', 'chunk'])
         self.assertEqual(expected, actual)
 
->>>>>>> 64580356
 
 if __name__ == '__main__':
     unittest.main()